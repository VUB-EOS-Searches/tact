# -*- coding: utf-8 -*-

"""
This module contains functions and helper functions relating to the reading and
writing of ROOT files.

Note that this module uses root_numpy (and root_pandas, which depends on it)
for ROOT interop. root_numpy must be recompiled every time the ROOT version is
changed, or there may be issues.

Todo:
    * When it contains all the functionality we need (notably ROOT file
      writing), use the uproot package for interop.
"""

from __future__ import (absolute_import, division, print_function,
                        unicode_literals)

import errno
import glob
import os
import re
from operator import truediv

import numpy as np
import pandas as pd
from more_itertools import unique_everseen
from root_numpy import array2hist
from root_pandas import read_root

import ROOT
from tact.config import cfg


def makedirs(*paths):
    """
    Creates a directory for each path given. No effect if the directory
    already exists.

    Parameters
    ----------
    paths : strings
        The path of each directory to be created.

    Returns
    -------
    None
    """

    for path in paths:
        try:
            os.makedirs(os.path.dirname(path))
        except OSError as e:
            if e.errno == errno.EEXIST and os.path.isdir(path):
                pass  # directory already exists
            else:
                raise


<<<<<<< HEAD
def read_tree(root_file, tree, selection):
=======
def read_tree(root_file, tree, selection=None):
>>>>>>> 914567f4
    """
    Read a Ttree into a DataFrame

    Parameters
    ----------
    root_file : string
        Path of ROOT file to be read.
    tree : string
        Name of Ttree in root_file to be read.
    selection : string, optional
        ROOT selection string specifying cuts that should be made on read-in
        tree. If None, no cuts are made.

    Returns
    -------
    df : DataFrame
        DataFrame containing data read in from tree.
    """

    # Read ROOT trees into data frames
    try:
        df = read_root(root_file, tree, where=selection,
                       columns=cfg["features"] + ["EvtWeight"])
    except (IOError, IndexError):  # failure for empty trees
        return pd.DataFrame()

    return df


def balance_weights(w1, w2):
    """
    Balance the weights in two different DataFrames so they sum to the same
    value.

    Parameters
    ----------
    w1, w2 : array-like
        Weights to be balanced.

    Returns
    -------
    w1, w2 : Series
        Adjusted weights.

    Notes
    -----
    Only one of the returned df1, df2 will have adjusted weights. The function
    will always choose to scale the weights of one DataFrame up to match the
    other.
    """

    sum1 = np.sum(w1)
    sum2 = np.sum(w2)
    scale = truediv(*sorted([sum1, sum2], reverse=True))  # always scale up

    if sum1 < sum2:
        w1 = w1 * scale
    elif sum1 > sum2:
        w2 = w2 * scale

    assert np.isclose(np.sum(w1), np.sum(w2))
    assert np.sum(w1) >= sum1
    assert np.sum(w2) >= sum2

    return w1, w2


def read_trees(selection=None):
    """
    Read in Ttrees.

    File in the input directory should be named according to the schema
    "histofile_$PROCESS.root". Within each file should be a Ttree named
    "Ttree_$PROCESS" containing event data. A branch named "EvtWeight"
    containing event weights is expected in each Ttree.

    Parameters
    ----------
    selection : string, optional
        ROOT selection string specifying cuts that should be made on read-in
        trees. If None, no cuts are made.

    Returns
    -------
    df : DataFrame
        DataFrame containing the Ttree data, MVA weights (as "MVAWeight") and
        classification flag for each event ("Signal" == 1 for signal events,
        0 otherwise).

    Notes
    -----
    Options for this function are handled entirely by the global configuration.
    """

    def get_process_name(path):
        """
        Given a path to a ROOT file, return the name of the process contained.

        Parameters
        ----------
        path : string
            Path to ROOT file.
        col_w : string, optional
            Name of column in df1 and df2 containing weights.

        Returns
        -------
        string :
            Name of process.
        """

        return re.split(r"histofile_|\.", path)[-2]

    def reweight(w):
        """
        Takes the absolute value of the supplied weights, and scales the
        resulting weights down to restore the original normalisation.

        Will fail if the normalisation is < 0.

        Parameters
        ----------
        w : Series
            Series containing weights.

        Returns
        -------
        Series
            Series with adjusted weights.
        """

        reweighted = np.abs(w)
        try:
            reweighted = reweighted * \
                    (np.sum(w) / np.sum(reweighted))
        except ZeroDivisionError:  # all weights are 0 or df is empty
            pass

        assert np.isclose(np.sum(w), np.sum(reweighted)), \
            "Bad weight renormalisation"
        assert (df["MVAWeight"] >= 0).all(), \
            "Negative MVA Weights after reweight"

        return reweighted

    sig_dfs = []
    bkg_dfs = []

    root_files = glob.iglob(cfg["input_dir"] + r"*.root")

    for root_file in root_files:
        process = get_process_name(root_file)

        # Only include specfied processes
        if process not in cfg["signals"] + cfg["backgrounds"]:
            continue

        df = read_tree(root_file, "Ttree_{}".format(process), selection)

        if df.empty:
            continue

        # Deal with weights
        if cfg["negative_weight_treatment"] == "reweight":
            df.assign(MVAWeight=reweight(df.EvtWeight))
        elif cfg["negative_weight_treatment"] == "abs":
            df["MVAWeight"] = np.abs(df.EvtWeight)
        elif cfg["negative_weight_treatment"] == "passthrough":
            df["MVAWeight"] = df.EvtWeight
        else:
            raise ValueError("Bad value for option negative_weight_treatment:",
                             cfg["negative_weight_treatment"])

        # Count events
        print("Process ", process, " contains ", len(df.index), " (",
              df.EvtWeight.sum(), ") events", sep='')

        # Label process
        df = df.assign(Process=process)

        # Split into signal and background
        if process in cfg["signals"]:
            sig_dfs.append(df)
        else:
            bkg_dfs.append(df)

    sig_df = pd.concat(sig_dfs)
    bkg_df = pd.concat(bkg_dfs)

    # Equalise signal and background weights if we were asked to
    if cfg["equalise_signal"]:
        sig_df.MVAWeight, bkg_df.MVAWeight = balance_weights(sig_df.MVAWeight,
                                                             bkg_df.MVAWeight)

    # Label signal and background
    sig_df["Signal"] = 1
    bkg_df["Signal"] = 0

    return pd.concat([sig_df, bkg_df])


def _format_TH1_name(name):
    """
    Modify name of Ttrees from input files to a format expected by combine
    or THETA.

    Parameters
    ----------
    name : string
        Name of the Ttree.
    channel : "ee" or "mumu"
        The channel contained within the histogram.

    Returns
    -------
    name : The name of the TH1D

    Notes
    -----
    The input name is expected to be in the format:
        Ttree__$PROCESS
    for each process and raw data or
        Ttree__$PROCESS__$SYSTEMATIC__$PLUSMINUS
    for systematics where $PLUSMINUS is plus for 1σ up and minus for 1σ down.
    Ttree is replaced with MVA_$CHANNEL_ and __plus/__minus to Up/Down if the
    combine flag is set.
    """

    name = re.sub(r"^Ttree", "MVA_{}_".format(cfg["channel"]), name)
    if cfg["root_out"]["combine"]:
        name = re.sub(r"__plus$", "Up", name)
        name = re.sub(r"__minus$", "Down", name)

    return name


def col_to_TH1(x, w=None, name="MVA", title="MVA", bins=200, range=(0, 1)):
    """
    Write data in col_x to a TH1

    Parameters
    ----------
    x : Series
        Data to be binned.
    w : Series
        Weights. If None, then samples are equally weighted.
    name : string, optional
        Name of TH1.
    title : string, optional
        Title of TH1.
    range : (float, float), optional
        Lower and upper range of bins.

    Returns
    -------
    h : TH1D
        TH1D of MVA discriminant.

    Notes
    -----
    Uses array2hist for speed, and as such does not preserve the total number
    of entries. The number of entries will be listed as the number of bins in
    the final histogram. This should not affect the expected significance as
    the weighted contents and error of each bin is preserved.
    """

    contents = np.histogram(x, bins=bins, range=range,
                            weights=w)[0]
    errors, bin_edges = np.histogram(x, bins=bins, range=range,
                                     weights=np.power(w, 2))
    errors = np.sqrt(errors)

    h = ROOT.TH1D(name, title, len(bin_edges) - 1, bin_edges)
    h.Sumw2()
    array2hist(contents, h, errors=errors)
    return h


def poisson_pseudodata(df, range=(0, 1)):
    """
    Generate Poisson pseudodata from a DataFrame by binning the MVA
    discriminant in a TH1D and applying a Poisson randomisation to each bin.

    Parameters
    ----------
    df : DataFrame
        Dataframe containing the data to be used as a base for the pseudodata.
    range : (float, float), optional
        Lower and upper range of bins.

    Returns
    -------
    h : TH1D
        TH1D containing pesudodata.

    Notes
    -----
    Should only be used in THETA.
    """

    h = col_to_TH1(df, range=range)

    for i in xrange(1, h.GetNbinsX() + 1):
        try:
            h.SetBinContent(i, np.random.poisson(h.GetBinContent(i)))
        except ValueError:  # negative bin
            h.SetBinContent(i, -np.random.poisson(-h.GetBinContent(i)))

    return h


def write_root(response_function, selection,
               col_w="EvtWeight", range=(0, 1), filename="mva.root"):
    """
    Evaluate an MVA and write the result to TH1s in a ROOT file.

    Parameters
    ----------
    response_function : callable
        Callable which takes a dataframe as its argument and returns an
        array-like containing the classifier responses.
    col_w : string, optional
        Name of branch containing event weights in ROOT files.
    range : (float, float), optional
        Lower and upper range of bins.
    filename : string, optional
        Name of the output root file (including directory).

    Returns
    -------
    None
    """

    features = cfg["features"]

    root_files = glob.iglob(cfg["input_dir"] + r"*.root")

    fo = ROOT.TFile(filename, "RECREATE")
    pseudo_dfs = []  # list of dataframes we'll turn into pseudodata
    data_name = "DataEG" if cfg["channel"] == "ee" else "DataMu"

    for root_file in root_files:
        fi = ROOT.TFile(root_file, "READ")

        # Dedupe, the input files contain duplicates for some reason...
        for tree in unique_everseen(key.ReadObj().GetName()
                                    for key in fi.GetListOfKeys()):
            df = read_tree(root_file, tree, selection)

            if df.empty:
                continue

            print("Evaluating classifier on Ttree", tree)
            df = df.assign(MVA=response_function(df[features]))

            # Look for and handle NaN Event Weights:
            nan_weights = df[col_w].isnull().sum()
            if nan_weights > 0:
                print("WARNING:", nan_weights, "NaN weights found")
                if cfg["root_out"]["drop_nan"]:
                    df = df[pd.notnull(df[col_w])]

            # Trees used in pseudodata should be not systematics and not data
            if not re.search(r"(minus)|(plus)|({})$".format(data_name), tree):
                pseudo_dfs.append(df)

            tree = _format_TH1_name(tree)
            h = col_to_TH1(df.MVA, w=df.EvtWeight,
                           bins=cfg["root_out"]["bins"],
                           name=tree, title=tree, range=range)
            h.SetDirectory(fo)
            fo.cd()
            h.Write()

    data_process = "data_obs" if cfg["root_out"]["combine"] else "DATA"

    h = ROOT.TH1D()
    h.Sumw2()
    if cfg["root_out"]["data"] == "poisson":
        h = poisson_pseudodata(pd.concat(pseudo_dfs), range=range)
    elif cfg["root_out"]["data"] == "empty":
        h = ROOT.TH1D()
    else:
        raise ValueError("Unrecogised value for option 'data': ",
                         cfg["root_out"]["data"])

    h.SetName("MVA_{}__{}".format(cfg["channel"], data_process))
    h.SetDirectory(fo)
    fo.cd()
    h.Write()

    fo.Close()<|MERGE_RESOLUTION|>--- conflicted
+++ resolved
@@ -57,11 +57,7 @@
                 raise
 
 
-<<<<<<< HEAD
-def read_tree(root_file, tree, selection):
-=======
 def read_tree(root_file, tree, selection=None):
->>>>>>> 914567f4
     """
     Read a Ttree into a DataFrame
 
